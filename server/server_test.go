package server_test

import (
	"bytes"
	"compress/gzip"
	"context"
	"fmt"
	"io"
	"math/big"
	"net/http"
	"path/filepath"
	"reflect"
	"testing"
	"time"

	"cloud.google.com/go/bigquery"
	"github.com/goccy/bigquery-emulator/server"
	"github.com/goccy/bigquery-emulator/types"
	"github.com/goccy/go-json"
	"github.com/google/go-cmp/cmp"
	"github.com/google/go-cmp/cmp/cmpopts"
	bigqueryv2 "google.golang.org/api/bigquery/v2"
	"google.golang.org/api/googleapi"
	"google.golang.org/api/iterator"
	"google.golang.org/api/option"
)

func TestSimpleQuery(t *testing.T) {
	ctx := context.Background()

	bqServer, err := server.New(server.TempStorage)
	if err != nil {
		t.Fatal(err)
	}
	if err := bqServer.Load(server.StructSource(types.NewProject("test"))); err != nil {
		t.Fatal(err)
	}
	testServer := bqServer.TestServer()
	defer func() {
		testServer.Close()
		bqServer.Close()
	}()

	client, err := bigquery.NewClient(
		ctx,
		"test",
		option.WithEndpoint(testServer.URL),
		option.WithoutAuthentication(),
	)
	if err != nil {
		t.Fatal(err)
	}
	defer client.Close()

	t.Run("array", func(t *testing.T) {
		query := client.Query("SELECT [1, 2, 3] as a")
		it, err := query.Read(ctx)
		if err != nil {
			t.Fatal(err)
		}
		for {
			var row []bigquery.Value
			if err := it.Next(&row); err != nil {
				if err == iterator.Done {
					break
				}
				t.Fatal(err)
			}
			fmt.Println("row = ", row)
		}
	})
}

func TestDataset(t *testing.T) {
	ctx := context.Background()

	const (
		projectName = "project"
	)

	bqServer, err := server.New(server.MemoryStorage)
	if err != nil {
		t.Fatal(err)
	}
	if err := bqServer.SetProject(projectName); err != nil {
		t.Fatal(err)
	}
	testServer := bqServer.TestServer()
	defer func() {
		testServer.Close()
		bqServer.Close()
	}()

	client, err := bigquery.NewClient(
		ctx,
		projectName,
		option.WithEndpoint(testServer.URL),
		option.WithoutAuthentication(),
	)
	if err != nil {
		t.Fatal(err)
	}
	defer client.Close()

	fooDataset := client.Dataset("foo")
	if err := fooDataset.Create(ctx, &bigquery.DatasetMetadata{
		Name:        "foo",
		Description: "dataset for foo",
		Location:    "Tokyo",
		Labels:      map[string]string{"aaa": "bbb"},
	}); err != nil {
		t.Fatal(err)
	}

	barDataset := client.Dataset("bar")
	if err := barDataset.Create(ctx, &bigquery.DatasetMetadata{
		Name:        "bar",
		Description: "dataset for bar",
		Location:    "Tokyo",
		Labels:      map[string]string{"bbb": "ccc"},
	}); err != nil {
		t.Fatal(err)
	}

	if datasets := findDatasets(t, ctx, client); len(datasets) != 2 {
		t.Fatalf("failed to find datasets")
	}

	md, err := fooDataset.Update(ctx, bigquery.DatasetMetadataToUpdate{
		Name: "foo2",
	}, "")
	if err != nil {
		t.Fatal(err)
	}
	if md.Name != "foo2" {
		t.Fatalf("failed to update dataset metadata: md.Name = %s", md.Name)
	}

	if err := fooDataset.Delete(ctx); err != nil {
		t.Fatal(err)
	}
	if err := barDataset.DeleteWithContents(ctx); err != nil {
		t.Fatal(err)
	}

	if datasets := findDatasets(t, ctx, client); len(datasets) != 0 {
		t.Fatalf("failed to find datasets")
	}
}

func findDatasets(t *testing.T, ctx context.Context, client *bigquery.Client) []*bigquery.Dataset {
	t.Helper()
	var datasets []*bigquery.Dataset
	it := client.Datasets(ctx)
	for {
		ds, err := it.Next()
		if err == iterator.Done {
			break
		}
		if err != nil {
			t.Fatal(err)
		}
		datasets = append(datasets, ds)
	}
	return datasets
}

func TestJob(t *testing.T) {
	ctx := context.Background()

	const (
		projectName = "test"
	)

	bqServer, err := server.New(server.TempStorage)
	if err != nil {
		t.Fatal(err)
	}
	if err := bqServer.SetProject(projectName); err != nil {
		t.Fatal(err)
	}
	if err := bqServer.Load(server.YAMLSource(filepath.Join("testdata", "data.yaml"))); err != nil {
		t.Fatal(err)
	}

	testServer := bqServer.TestServer()
	defer func() {
		testServer.Close()
		bqServer.Close()
	}()

	client, err := bigquery.NewClient(
		ctx,
		projectName,
		option.WithEndpoint(testServer.URL),
		option.WithoutAuthentication(),
	)
	if err != nil {
		t.Fatal(err)
	}
	defer client.Close()

	query := client.Query("SELECT * FROM dataset1.table_a")
	job, err := query.Run(ctx)
	if err != nil {
		t.Fatal(err)
	}
	if _, err := job.Config(); err != nil {
		t.Fatal(err)
	}
	if _, err := job.Wait(ctx); err != nil {
		t.Fatal(err)
	}

	gotJob, err := client.JobFromID(ctx, job.ID())
	if err != nil {
		t.Fatal(err)
	}
	if gotJob.ID() != job.ID() {
		t.Fatalf("failed to get job expected ID %s. but got %s", job.ID(), gotJob.ID())
	}

	job2, err := query.Run(ctx)
	if err != nil {
		t.Fatal(err)
	}
	if err := job2.Cancel(ctx); err != nil {
		t.Fatal(err)
	}
	if jobs := findJobs(t, ctx, client); len(jobs) != 2 {
		t.Fatalf("failed to find jobs. expected 2 jobs but found %d jobs", len(jobs))
	}
	if err := job2.Delete(ctx); err != nil {
		t.Fatal(err)
	}
	if jobs := findJobs(t, ctx, client); len(jobs) != 1 {
		t.Fatalf("failed to find jobs. expected 1 jobs but found %d jobs", len(jobs))
	}
}

func TestFetchData(t *testing.T) {
	ctx := context.Background()

	const (
		projectName = "test"
	)

	bqServer, err := server.New(server.TempStorage)
	if err != nil {
		t.Fatal(err)
	}
	if err := bqServer.SetProject(projectName); err != nil {
		t.Fatal(err)
	}
	if err := bqServer.Load(server.YAMLSource(filepath.Join("testdata", "data.yaml"))); err != nil {
		t.Fatal(err)
	}

	testServer := bqServer.TestServer()
	defer func() {
		testServer.Close()
		bqServer.Close()
	}()

	client, err := bigquery.NewClient(
		ctx,
		projectName,
		option.WithEndpoint(testServer.URL),
		option.WithoutAuthentication(),
	)
	if err != nil {
		t.Fatal(err)
	}
	defer client.Close()

	query := client.Query("SELECT * FROM dataset1.table_b")
	it, err := query.Read(ctx)
	if err != nil {
		t.Fatal(err)
	}

	type TableB struct {
		Num    *big.Rat `bigquery:"num"`
		BigNum *big.Rat `bigquery:"bignum"`
		// INTERVAL type cannot assign to struct directly
		// Interval *bigquery.IntervalValue `bigquery:"interval"`
	}

	var row TableB
	_ = it.Next(&row)
	if row.Num.FloatString(4) != "1.2345" {
		t.Fatalf("failed to get NUMERIC value")
	}
	if row.BigNum.FloatString(12) != "1.234567891234" {
		t.Fatalf("failed to get BIGNUMERIC value")
	}
}

func findJobs(t *testing.T, ctx context.Context, client *bigquery.Client) []*bigquery.Job {
	t.Helper()
	var jobs []*bigquery.Job
	it := client.Jobs(ctx)
	for {
		job, err := it.Next()
		if err == iterator.Done {
			break
		}
		if err != nil {
			t.Fatal(err)
		}
		jobs = append(jobs, job)
	}
	return jobs
}

func TestQuery(t *testing.T) {
	ctx := context.Background()

	bqServer, err := server.New(server.TempStorage)
	if err != nil {
		t.Fatal(err)
	}
	if err := bqServer.Load(
		server.YAMLSource(filepath.Join("testdata", "data.yaml")),
	); err != nil {
		t.Fatal(err)
	}
	testServer := bqServer.TestServer()
	defer func() {
		testServer.Close()
		bqServer.Close()
	}()

	const (
		projectName = "test"
	)

	client, err := bigquery.NewClient(
		ctx,
		projectName,
		option.WithEndpoint(testServer.URL),
		option.WithoutAuthentication(),
	)
	if err != nil {
		t.Fatal(err)
	}
	defer client.Close()

	query := client.Query("SELECT * FROM dataset1.table_a WHERE id = @id")
	query.QueryConfig.Parameters = []bigquery.QueryParameter{
		{Name: "id", Value: 1},
	}
	it, err := query.Read(ctx)
	if err != nil {
		t.Fatal(err)
	}
	for {
		var row []bigquery.Value
		if err := it.Next(&row); err != nil {
			if err == iterator.Done {
				break
			}
			t.Fatal(err)
		}
		fmt.Println("row = ", row)
	}
}

type TableSchema struct {
	Int      int
	Str      string
	Float    float64
	Struct   *StructType
	Array    []*StructType
	IntArray []int
	Time     time.Time
}

type StructType struct {
	A int
	B string
	C float64
}

func (s *TableSchema) Save() (map[string]bigquery.Value, string, error) {
	return map[string]bigquery.Value{
		"Int":      s.Int,
		"Str":      s.Str,
		"Float":    s.Float,
		"Struct":   s.Struct,
		"Array":    s.Array,
		"IntArray": s.IntArray,
		"Time":     s.Time,
	}, "", nil
}

func TestTable(t *testing.T) {
	const (
		projectName = "test"
		datasetName = "dataset1"
		table1Name  = "table1"
		table2Name  = "table2"
	)

	ctx := context.Background()

	bqServer, err := server.New(server.TempStorage)
	if err != nil {
		t.Fatal(err)
	}
	project := types.NewProject(projectName, types.NewDataset(datasetName))
	if err := bqServer.Load(server.StructSource(project)); err != nil {
		t.Fatal(err)
	}

	testServer := bqServer.TestServer()
	defer func() {
		testServer.Close()
		bqServer.Close()
	}()

	client, err := bigquery.NewClient(
		ctx,
		projectName,
		option.WithEndpoint(testServer.URL),
		option.WithoutAuthentication(),
	)
	if err != nil {
		t.Fatal(err)
	}
	defer client.Close()
	table1 := client.Dataset(datasetName).Table(table1Name)
	if err := table1.Create(ctx, nil); err != nil {
		t.Fatalf("%+v", err)
	}

	schema, err := bigquery.InferSchema(TableSchema{})
	if err != nil {
		t.Fatal(err)
	}
	table2 := client.Dataset(datasetName).Table(table2Name)
	if err := table2.Create(ctx, &bigquery.TableMetadata{
		Name:           "table2",
		Schema:         schema,
		ExpirationTime: time.Now().Add(1 * time.Hour),
	}); err != nil {
		t.Fatal(err)
	}

	tableIter := client.Dataset(datasetName).Tables(ctx)
	var tableCount int
	for {
		if _, err := tableIter.Next(); err != nil {
			if err == iterator.Done {
				break
			}
			t.Fatal(err)
		}
		tableCount++
	}
	if tableCount != 2 {
		t.Fatalf("failed to get tables. expected 2 but got %d", tableCount)
	}
	insertRow := &TableSchema{
		Int:   1,
		Str:   "2",
		Float: 3,
		Struct: &StructType{
			A: 4,
			B: "5",
			C: 6,
		},
		Array: []*StructType{
			{
				A: 7,
				B: "8",
				C: 9,
			},
		},
		IntArray: []int{10},
		Time:     time.Now(),
	}
	if err := table2.Inserter().Put(ctx, []*TableSchema{insertRow}); err != nil {
		t.Fatal(err)
	}
	iter := table2.Read(ctx)
	var rows []*TableSchema
	for {
		var row TableSchema
		if err := iter.Next(&row); err != nil {
			if err == iterator.Done {
				break
			}
			t.Fatal(err)
		}
		rows = append(rows, &row)
	}
	if len(rows) != 1 {
		t.Fatalf("failed to get table data. got rows are %d", len(rows))
	}
	if diff := cmp.Diff(insertRow, rows[0], cmpopts.EquateApproxTime(1*time.Second)); diff != "" {
		t.Errorf("(-want +got):\n%s", diff)
	}

	if _, err := table2.Update(ctx, bigquery.TableMetadataToUpdate{
		Description: "updated table",
	}, ""); err != nil {
		t.Fatal(err)
	}
	if err := table2.Delete(ctx); err != nil {
		t.Fatal(err)
	}
	// recreate table2
	if err := table2.Create(ctx, &bigquery.TableMetadata{
		Name:           "table2",
		Schema:         schema,
		ExpirationTime: time.Now().Add(1 * time.Hour),
	}); err != nil {
		t.Fatal(err)
	}
}

func TestDuplicateTable(t *testing.T) {
	const (
		projectName = "test"
		datasetName = "dataset1"
		tableName   = "table_a"
	)

	ctx := context.Background()

	bqServer, err := server.New(server.TempStorage)
	if err != nil {
		t.Fatal(err)
	}
	project := types.NewProject(projectName, types.NewDataset(datasetName))
	if err := bqServer.Load(server.StructSource(project)); err != nil {
		t.Fatal(err)
	}

	testServer := bqServer.TestServer()
	defer func() {
		testServer.Close()
		bqServer.Close()
	}()

	client, err := bigquery.NewClient(
		ctx,
		projectName,
		option.WithEndpoint(testServer.URL),
		option.WithoutAuthentication(),
	)
	if err != nil {
		t.Fatal(err)
	}
	defer client.Close()
	table := client.Dataset(datasetName).Table(tableName)
	if err := table.Create(ctx, nil); err != nil {
		t.Fatalf("%+v", err)
	}

	if err := table.Create(ctx, nil); err != nil {
		ge := err.(*googleapi.Error)
		if ge.Code != 409 {
			t.Fatalf("%+v", ge)
		}
	} else {
		t.Fatalf(("Threre should be error, when table name duplicates."))
	}
}

func TestDuplicateTableWithSchema(t *testing.T) {
	const (
		projectName = "test"
		datasetName = "dataset1"
		tableName   = "table_a"
	)

	ctx := context.Background()

	bqServer, err := server.New(server.TempStorage)
	if err != nil {
		t.Fatal(err)
	}
	project := types.NewProject(projectName, types.NewDataset(datasetName))
	if err := bqServer.Load(server.StructSource(project)); err != nil {
		t.Fatal(err)
	}

	testServer := bqServer.TestServer()
	defer func() {
		testServer.Close()
		bqServer.Close()
	}()

	client, err := bigquery.NewClient(
		ctx,
		projectName,
		option.WithEndpoint(testServer.URL),
		option.WithoutAuthentication(),
	)
	if err != nil {
		t.Fatal(err)
	}
	defer client.Close()

	table := client.Dataset(datasetName).Table(tableName)

	schema := bigquery.Schema{
		{Name: "id", Required: true, Type: bigquery.StringFieldType},
		{Name: "data", Required: false, Type: bigquery.StringFieldType},
		{Name: "timestamp", Required: false, Type: bigquery.TimestampFieldType},
	}
	metaData := &bigquery.TableMetadata{Schema: schema}
	if err := table.Create(ctx, metaData); err != nil {
		t.Fatalf("%+v", err)
	}

	if err := table.Create(ctx, metaData); err != nil {
		ge := err.(*googleapi.Error)
		if ge.Code != 409 {
			t.Fatalf("%+v", ge)
		}
	} else {
		t.Fatalf(("Threre should be error, when table name duplicates."))
	}
}

func TestDataFromStruct(t *testing.T) {
	ctx := context.Background()

	const (
		projectName = "test"
	)

	bqServer, err := server.New(server.TempStorage)
	if err != nil {
		t.Fatal(err)
	}
	if err := bqServer.Load(
		server.StructSource(
			types.NewProject(
				projectName,
				types.NewDataset(
					"dataset1",
					types.NewTable(
						"table_a",
						[]*types.Column{
							types.NewColumn("id", types.INTEGER),
							types.NewColumn("name", types.STRING),
						},
						types.Data{
							{
								"id":   1,
								"name": "alice",
							},
							{
								"id":   2,
								"name": "bob",
							},
						},
					),
				),
			),
		),
	); err != nil {
		t.Fatal(err)
	}
	testServer := bqServer.TestServer()
	defer func() {
		testServer.Close()
		bqServer.Close()
	}()

	client, err := bigquery.NewClient(
		ctx,
		projectName,
		option.WithEndpoint(testServer.URL),
		option.WithoutAuthentication(),
	)
	if err != nil {
		t.Fatal(err)
	}
	defer client.Close()

	query := client.Query("SELECT * FROM dataset1.table_a WHERE id = @id")
	query.QueryConfig.Parameters = []bigquery.QueryParameter{
		{Name: "id", Value: 1},
	}
	it, err := query.Read(ctx)
	if err != nil {
		t.Fatal(err)
	}
	for {
		var row []bigquery.Value
		if err := it.Next(&row); err != nil {
			if err == iterator.Done {
				break
			}
			t.Fatal(err)
		}
		fmt.Println("row = ", row)
	}
	if err := client.Dataset("dataset1").DeleteWithContents(ctx); err != nil {
		t.Fatal(err)
	}
}

type dataset2Table struct {
	ID    int64
	Name2 string
}

func (t *dataset2Table) Save() (map[string]bigquery.Value, string, error) {
	return map[string]bigquery.Value{
		"id":    t.ID,
		"name2": t.Name2,
	}, "", nil
}

func TestMultiDatasets(t *testing.T) {
	ctx := context.Background()

	const (
		projectName  = "test"
		datasetName1 = "dataset1"
		datasetName2 = "dataset2"
	)

	bqServer, err := server.New(server.TempStorage)
	if err != nil {
		t.Fatal(err)
	}
	if err := bqServer.Load(
		server.StructSource(
			types.NewProject(
				projectName,
				types.NewDataset(
					"dataset1",
					types.NewTable(
						"a",
						[]*types.Column{
							types.NewColumn("id", types.INTEGER),
							types.NewColumn("name1", types.STRING),
						},
						types.Data{
							{
								"id":    1,
								"name1": "alice",
							},
						},
					),
				),
				types.NewDataset(
					"dataset2",
					types.NewTable(
						"a",
						[]*types.Column{
							types.NewColumn("id", types.INTEGER),
							types.NewColumn("name2", types.STRING),
						},
						types.Data{
							{
								"id":    1,
								"name2": "bob",
							},
						},
					),
				),
			),
		),
	); err != nil {
		t.Fatal(err)
	}
	testServer := bqServer.TestServer()
	defer func() {
		testServer.Close()
		bqServer.Close()
	}()

	client, err := bigquery.NewClient(
		ctx,
		projectName,
		option.WithEndpoint(testServer.URL),
		option.WithoutAuthentication(),
	)
	if err != nil {
		t.Fatal(err)
	}
	defer client.Close()

	{
		query := client.Query("SELECT * FROM `test.dataset1.a` WHERE id = @id")
		query.QueryConfig.Parameters = []bigquery.QueryParameter{
			{Name: "id", Value: 1},
		}
		it, err := query.Read(ctx)
		if err != nil {
			t.Fatal(err)
		}
		for {
			var row []bigquery.Value
			if err := it.Next(&row); err != nil {
				if err == iterator.Done {
					break
				}
				t.Fatal(err)
			}
			fmt.Println("row = ", row)
		}
	}
	{
		query := client.Query("SELECT * FROM `test.dataset2.a` WHERE id = @id")
		query.QueryConfig.Parameters = []bigquery.QueryParameter{
			{Name: "id", Value: 1},
		}
		it, err := query.Read(ctx)
		if err != nil {
			t.Fatal(err)
		}
		for {
			var row []bigquery.Value
			if err := it.Next(&row); err != nil {
				if err == iterator.Done {
					break
				}
				t.Fatal(err)
			}
			fmt.Println("row = ", row)
		}
	}
	{
		query := client.Query("SELECT name1 FROM `test.dataset2.a` WHERE id = @id")
		query.QueryConfig.Parameters = []bigquery.QueryParameter{
			{Name: "id", Value: 1},
		}
		if _, err := query.Read(ctx); err == nil {
			t.Fatal("expected error")
		}
	}
	if err := client.Dataset(datasetName2).Table("a").Inserter().Put(
		ctx,
		[]*dataset2Table{{ID: 3, Name2: "name3"}},
	); err != nil {
		t.Fatal(err)
	}
	{
		table := client.Dataset(datasetName1).Table("a")
		if table.DatasetID != datasetName1 {
			t.Fatalf("failed to get table")
		}
		if table.TableID != "a" {
			t.Fatalf("failed to get table")
		}
	}
}

func TestRoutine(t *testing.T) {
	ctx := context.Background()
	const (
		projectID = "test"
		datasetID = "dataset1"
		routineID = "routine1"
	)
	bqServer, err := server.New(server.TempStorage)
	if err != nil {
		t.Fatal(err)
	}
	if err := bqServer.Load(
		server.StructSource(
			types.NewProject(
				projectID,
				types.NewDataset(
					datasetID,
				),
			),
		),
	); err != nil {
		t.Fatal(err)
	}
	if err := bqServer.SetProject(projectID); err != nil {
		t.Fatal(err)
	}
	testServer := bqServer.TestServer()
	defer func() {
		testServer.Close()
		bqServer.Close()
	}()

	client, err := bigquery.NewClient(
		ctx,
		projectID,
		option.WithEndpoint(testServer.URL),
		option.WithoutAuthentication(),
	)
	if err != nil {
		t.Fatal(err)
	}
	defer client.Close()

	metaData := &bigquery.RoutineMetadata{
		Type:     "SCALAR_FUNCTION",
		Language: "SQL",
		Body:     "x * 3",
		Arguments: []*bigquery.RoutineArgument{
			{Name: "x", DataType: &bigquery.StandardSQLDataType{TypeKind: "INT64"}},
		},
	}

	routineRef := client.Dataset(datasetID).Routine(routineID)
	if err := routineRef.Create(ctx, metaData); err != nil {
		t.Fatalf("%+v", err)
	}

	query := client.Query("SELECT val, dataset1.routine1(val) FROM UNNEST([1, 2, 3, 4]) AS val")
	it, err := query.Read(ctx)
	if err != nil {
		t.Fatal(err)
	}
	var (
		rowNum      int
		expectedSrc = []int64{1, 2, 3, 4}
		expectedDst = []int64{3, 6, 9, 12}
	)
	for {
		var row []bigquery.Value
		if err := it.Next(&row); err != nil {
			if err == iterator.Done {
				break
			}
			t.Fatal(err)
		}
		if len(row) != 2 {
			t.Fatalf("failed to get row. got length %d", len(row))
		}
		src, ok := row[0].(int64)
		if !ok {
			t.Fatalf("failed to get row[0]. type is %T", row[0])
		}
		dst, ok := row[1].(int64)
		if !ok {
			t.Fatalf("failed to get row[1]. type is %T", row[1])
		}
		if expectedSrc[rowNum] != src {
			t.Fatalf("expected value is %d but got %d", expectedSrc[rowNum], src)
		}
		if expectedDst[rowNum] != dst {
			t.Fatalf("expected value is %d but got %d", expectedDst[rowNum], dst)
		}
		rowNum++
	}
}

func TestRoutineWithQuery(t *testing.T) {
	ctx := context.Background()
	const (
		projectID = "test"
		datasetID = "dataset1"
		routineID = "routine1"
	)
	bqServer, err := server.New(server.TempStorage)
	if err != nil {
		t.Fatal(err)
	}
	if err := bqServer.Load(
		server.StructSource(
			types.NewProject(
				projectID,
				types.NewDataset(
					datasetID,
				),
			),
		),
	); err != nil {
		t.Fatal(err)
	}
	if err := bqServer.SetProject(projectID); err != nil {
		t.Fatal(err)
	}
	testServer := bqServer.TestServer()
	defer func() {
		testServer.Close()
		bqServer.Close()
	}()

	client, err := bigquery.NewClient(
		ctx,
		projectID,
		option.WithEndpoint(testServer.URL),
		option.WithoutAuthentication(),
	)
	if err != nil {
		t.Fatal(err)
	}
	defer client.Close()
	routineName, err := client.Dataset(datasetID).Routine(routineID).Identifier(bigquery.StandardSQLID)
	if err != nil {
		t.Fatal(err)
	}
	sql := fmt.Sprintf(`
CREATE FUNCTION %s(
  arr ARRAY<STRUCT<name STRING, val INT64>>
) AS (
  (SELECT SUM(IF(elem.name = "foo",elem.val,null)) FROM UNNEST(arr) AS elem)
)`, routineName)
	job, err := client.Query(sql).Run(ctx)
	if err != nil {
		t.Fatal(err)
	}
	status, err := job.Wait(ctx)
	if err != nil {
		t.Fatal(err)
	}
	if err := status.Err(); err != nil {
		t.Fatal(err)
	}

	queryText := fmt.Sprintf(`
SELECT %s([
  STRUCT<name STRING, val INT64>("foo", 10),
  STRUCT<name STRING, val INT64>("bar", 40),
  STRUCT<name STRING, val INT64>("foo", 20)
])`, routineName)
	query := client.Query(queryText)
	it, err := query.Read(ctx)
	if err != nil {
		t.Fatal(err)
	}
	for {
		var row []bigquery.Value
		if err := it.Next(&row); err != nil {
			if err == iterator.Done {
				break
			}
			t.Fatal(err)
		}
		if len(row) != 1 {
			t.Fatalf("failed to get row. got length %d", len(row))
		}
		src, ok := row[0].(int64)
		if !ok {
			t.Fatalf("failed to get row[0]. type is %T", row[0])
		}
		if src != 30 {
			t.Fatalf("expected 30 but got %d", src)
		}
	}
}

func TestContentEncoding(t *testing.T) {
	bqServer, err := server.New(server.TempStorage)
	if err != nil {
		t.Fatal(err)
	}
	if err := bqServer.Load(server.StructSource(types.NewProject("test"))); err != nil {
		t.Fatal(err)
	}
	testServer := bqServer.TestServer()
	defer func() {
		testServer.Close()
		bqServer.Close()
	}()

	client := new(http.Client)
	b, err := json.Marshal(bigqueryv2.Job{
		Configuration: &bigqueryv2.JobConfiguration{
			Query: &bigqueryv2.JobConfigurationQuery{
				Query: "SELECT 1",
			},
		},
		JobReference: &bigqueryv2.JobReference{},
	})
	if err != nil {
		t.Fatal(err)
	}
	var buf bytes.Buffer
	writer := gzip.NewWriter(&buf)
	defer writer.Close()
	if _, err := writer.Write(b); err != nil {
		t.Fatal(err)
	}
	if err := writer.Flush(); err != nil {
		t.Fatal(err)
	}
	req, err := http.NewRequest("POST", fmt.Sprintf("%s/projects/test/jobs", testServer.URL), &buf)
	if err != nil {
		t.Fatal(err)
	}
	req.Header.Add("Content-Encoding", "gzip")
	res, err := client.Do(req)
	if err != nil {
		t.Fatal(err)
	}
	body, err := io.ReadAll(res.Body)
	if err != nil {
		t.Fatal(err)
	}
	defer res.Body.Close()
	if res.StatusCode != http.StatusOK {
		t.Fatalf("failed to request with gzip: %s", string(body))
	}
}

func TestCreateTempTable(t *testing.T) {
	ctx := context.Background()

	bqServer, err := server.New(server.TempStorage)
	if err != nil {
		t.Fatal(err)
	}
	if err := bqServer.Load(
		server.StructSource(
			types.NewProject(
				"test",
				types.NewDataset("dataset1"),
			),
		),
	); err != nil {
		t.Fatal(err)
	}
	testServer := bqServer.TestServer()
	defer func() {
		testServer.Close()
		bqServer.Close()
	}()

	client, err := bigquery.NewClient(
		ctx,
		"test",
		option.WithEndpoint(testServer.URL),
		option.WithoutAuthentication(),
	)
	if err != nil {
		t.Fatal(err)
	}
	defer client.Close()

	{
		job, err := client.Query("CREATE TEMP TABLE dataset1.tmp ( id INT64 )").Run(ctx)
		if err != nil {
			t.Fatal(err)
		}
		if _, err := job.Wait(ctx); err != nil {
			t.Fatal(err)
		}
	}
	{
		job, err := client.Query("CREATE TEMP TABLE dataset1.tmp ( id INT64 )").Run(ctx)
		if err != nil {
			t.Fatal(err)
		}
		if _, err := job.Wait(ctx); err != nil {
			t.Fatal(err)
		}
	}
	{
		job, err := client.Query("CREATE TABLE dataset1.tmp ( id INT64 )").Run(ctx)
		if err != nil {
			t.Fatal(err)
		}
		if _, err := job.Wait(ctx); err != nil {
			t.Fatal(err)
		}
	}
	{
		job, err := client.Query("CREATE TABLE dataset1.tmp ( id INT64 )").Run(ctx)
		if err != nil {
			t.Fatal(err)
		}
		if _, err := job.Wait(ctx); err == nil {
			t.Fatal("expected error")
		}
	}
}

<<<<<<< HEAD
func TestLoadJSON(t *testing.T) {
=======
func TestQueryWithTimestampType(t *testing.T) {
>>>>>>> e67e4fc9
	const (
		projectName = "test"
		datasetName = "dataset1"
		tableName   = "table_a"
	)

	ctx := context.Background()

	bqServer, err := server.New(server.TempStorage)
	if err != nil {
		t.Fatal(err)
	}
	project := types.NewProject(projectName, types.NewDataset(datasetName))
	if err := bqServer.Load(server.StructSource(project)); err != nil {
		t.Fatal(err)
	}

	testServer := bqServer.TestServer()
	defer func() {
		testServer.Close()
		bqServer.Close()
	}()

	client, err := bigquery.NewClient(
		ctx,
		projectName,
		option.WithEndpoint(testServer.URL),
		option.WithoutAuthentication(),
	)
	if err != nil {
		t.Fatal(err)
	}
	defer client.Close()

	table := client.Dataset(datasetName).Table(tableName)
<<<<<<< HEAD
	schema := bigquery.Schema{
		{Name: "ID", Type: bigquery.IntegerFieldType},
		{Name: "Name", Type: bigquery.StringFieldType},
	}

	{
		source := bigquery.NewReaderSource(bytes.NewBufferString(`
{"ID": 1, "Name": "John"}
`,
		))
		source.SourceFormat = bigquery.JSON
		source.Schema = schema

		job, err := table.LoaderFrom(source).Run(ctx)
		if err != nil {
			t.Fatal(err)
		}
		status, err := job.Wait(ctx)
		if err != nil {
			t.Fatal(err)
		}
		if status.Err() != nil {
			t.Fatal(err)
		}
	}

	{
		source := bigquery.NewReaderSource(bytes.NewBufferString(`
{"ID": 2, "Name": "Joan"}
`,
		))
		source.SourceFormat = bigquery.JSON

		job, err := table.LoaderFrom(source).Run(ctx)
		if err != nil {
			t.Fatal(err)
		}
		status, err := job.Wait(ctx)
		if err != nil {
			t.Fatal(err)
		}
		if status.Err() != nil {
			t.Fatal(err)
		}
	}

	query := client.Query(fmt.Sprintf("SELECT * FROM %s.%s ORDER BY ID", datasetName, tableName))
	it, err := query.Read(ctx)
	if err != nil {
		t.Fatal(err)
	}

	type row struct {
		ID   int
		Name string
	}
	var rows []*row
	for {
		var r row
		if err := it.Next(&r); err != nil {
			if err == iterator.Done {
				break
			}
			t.Fatal(err)
		}
		rows = append(rows, &r)
	}
	if !reflect.DeepEqual([]*row{
		{ID: 1, Name: "John"},
		{ID: 2, Name: "Joan"},
	}, rows) {
		t.Error("unexpected rows")
=======
	if err := table.Create(ctx, &bigquery.TableMetadata{
		Schema: []*bigquery.FieldSchema{
			{Name: "ts", Type: bigquery.TimestampFieldType},
		},
	}); err != nil {
		t.Fatalf("%+v", err)
	}

	query := client.Query("SELECT CURRENT_TIMESTAMP() AS ts")
	query.QueryConfig.Dst = &bigquery.Table{
		ProjectID: projectName,
		DatasetID: datasetName,
		TableID:   table.TableID,
	}
	job, err := query.Run(ctx)
	if err != nil {
		t.Fatal(err)
	}
	status, err := job.Wait(ctx)
	if err != nil {
		t.Fatalf("%+v", err)
	}
	if err := status.Err(); err != nil {
		t.Fatalf("%+v", err)
>>>>>>> e67e4fc9
	}
}<|MERGE_RESOLUTION|>--- conflicted
+++ resolved
@@ -1173,11 +1173,7 @@
 	}
 }
 
-<<<<<<< HEAD
-func TestLoadJSON(t *testing.T) {
-=======
 func TestQueryWithTimestampType(t *testing.T) {
->>>>>>> e67e4fc9
 	const (
 		projectName = "test"
 		datasetName = "dataset1"
@@ -1213,7 +1209,69 @@
 	defer client.Close()
 
 	table := client.Dataset(datasetName).Table(tableName)
-<<<<<<< HEAD
+	if err := table.Create(ctx, &bigquery.TableMetadata{
+		Schema: []*bigquery.FieldSchema{
+			{Name: "ts", Type: bigquery.TimestampFieldType},
+		},
+	}); err != nil {
+		t.Fatalf("%+v", err)
+	}
+
+	query := client.Query("SELECT CURRENT_TIMESTAMP() AS ts")
+	query.QueryConfig.Dst = &bigquery.Table{
+		ProjectID: projectName,
+		DatasetID: datasetName,
+		TableID:   table.TableID,
+	}
+	job, err := query.Run(ctx)
+	if err != nil {
+		t.Fatal(err)
+	}
+	status, err := job.Wait(ctx)
+	if err != nil {
+		t.Fatalf("%+v", err)
+	}
+	if err := status.Err(); err != nil {
+		t.Fatalf("%+v", err)
+	}
+}
+
+func TestLoadJSON(t *testing.T) {
+	const (
+		projectName = "test"
+		datasetName = "dataset1"
+		tableName   = "table_a"
+	)
+
+	ctx := context.Background()
+
+	bqServer, err := server.New(server.TempStorage)
+	if err != nil {
+		t.Fatal(err)
+	}
+	project := types.NewProject(projectName, types.NewDataset(datasetName))
+	if err := bqServer.Load(server.StructSource(project)); err != nil {
+		t.Fatal(err)
+	}
+
+	testServer := bqServer.TestServer()
+	defer func() {
+		testServer.Close()
+		bqServer.Close()
+	}()
+
+	client, err := bigquery.NewClient(
+		ctx,
+		projectName,
+		option.WithEndpoint(testServer.URL),
+		option.WithoutAuthentication(),
+	)
+	if err != nil {
+		t.Fatal(err)
+	}
+	defer client.Close()
+
+	table := client.Dataset(datasetName).Table(tableName)
 	schema := bigquery.Schema{
 		{Name: "ID", Type: bigquery.IntegerFieldType},
 		{Name: "Name", Type: bigquery.StringFieldType},
@@ -1286,31 +1344,5 @@
 		{ID: 2, Name: "Joan"},
 	}, rows) {
 		t.Error("unexpected rows")
-=======
-	if err := table.Create(ctx, &bigquery.TableMetadata{
-		Schema: []*bigquery.FieldSchema{
-			{Name: "ts", Type: bigquery.TimestampFieldType},
-		},
-	}); err != nil {
-		t.Fatalf("%+v", err)
-	}
-
-	query := client.Query("SELECT CURRENT_TIMESTAMP() AS ts")
-	query.QueryConfig.Dst = &bigquery.Table{
-		ProjectID: projectName,
-		DatasetID: datasetName,
-		TableID:   table.TableID,
-	}
-	job, err := query.Run(ctx)
-	if err != nil {
-		t.Fatal(err)
-	}
-	status, err := job.Wait(ctx)
-	if err != nil {
-		t.Fatalf("%+v", err)
-	}
-	if err := status.Err(); err != nil {
-		t.Fatalf("%+v", err)
->>>>>>> e67e4fc9
 	}
 }
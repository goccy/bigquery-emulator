--- conflicted
+++ resolved
@@ -487,13 +487,10 @@
 	if status.finalized {
 		return fmt.Errorf("stream is already finalized")
 	}
-<<<<<<< HEAD
-=======
 	offset := int64(0)
 	if req.GetOffset() != nil {
 		offset = req.GetOffset().Value
 	}
->>>>>>> 316038b8
 	rows := req.GetProtoRows().GetRows().GetSerializedRows()
 	data, err := s.decodeData(msgDesc, rows)
 	if err != nil {
@@ -526,12 +523,8 @@
 	} else {
 		status.rows = append(status.rows, data...)
 	}
-	offset := req.GetOffset()
-	if offset != nil {
-		return s.sendResult(stream, streamName, offset.Value+int64(len(rows)))
-
-	}
-	return s.sendResult(stream, streamName, 0)
+	return s.sendResult(stream, streamName, offset+int64(len(rows)))
+
 }
 
 func (s *storageWriteServer) sendResult(stream storagepb.BigQueryWrite_AppendRowsServer, streamName string, offset int64) error {
